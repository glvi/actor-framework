/******************************************************************************
 *                       ____    _    _____                                   *
 *                      / ___|  / \  |  ___|    C++                           *
 *                     | |     / _ \ | |_       Actor                         *
 *                     | |___ / ___ \|  _|      Framework                     *
 *                      \____/_/   \_|_|                                      *
 *                                                                            *
 * Copyright 2011-2018 Dominik Charousset                                     *
 *                                                                            *
 * Distributed under the terms and conditions of the BSD 3-Clause License or  *
 * (at your option) under the terms and conditions of the Boost Software      *
 * License 1.0. See accompanying files LICENSE and LICENSE_ALTERNATIVE.       *
 *                                                                            *
 * If you did not receive a copy of the license files, see                    *
 * http://opensource.org/licenses/BSD-3-Clause and                            *
 * http://www.boost.org/LICENSE_1_0.txt.                                      *
 ******************************************************************************/

#pragma once

#include <cstddef>
#include <cstdint>

#include "caf/message.hpp"
#include "caf/mailbox_element.hpp"

#include "caf/io/accept_handle.hpp"
#include "caf/io/broker_servant.hpp"
#include "caf/io/system_messages.hpp"
#include "caf/io/network/acceptor_manager.hpp"

namespace caf::io {

using doorman_base = broker_servant<network::acceptor_manager, accept_handle,
                                    new_connection_msg>;

/// Manages incoming connections.
/// @ingroup Broker
class doorman : public doorman_base {
public:
  doorman(accept_handle acc_hdl);

  ~doorman() override;

  using doorman_base::new_connection;

  bool new_connection(execution_unit* ctx, connection_handle x);

  /// Starts listening on the selected port.
  virtual void launch() = 0;

protected:
  message detach_message() override;
};

using doorman_ptr = intrusive_ptr<doorman>;

<<<<<<< HEAD
} // namespace caf

// Allows the `middleman_actor` to create a `doorman` and then send it to the
// BASP broker.
CAF_ALLOW_UNSAFE_MESSAGE_TYPE(caf::io::doorman_ptr)
=======
} // namespace io
} // namespace caf
>>>>>>> c584b10b
<|MERGE_RESOLUTION|>--- conflicted
+++ resolved
@@ -55,13 +55,4 @@
 
 using doorman_ptr = intrusive_ptr<doorman>;
 
-<<<<<<< HEAD
-} // namespace caf
-
-// Allows the `middleman_actor` to create a `doorman` and then send it to the
-// BASP broker.
-CAF_ALLOW_UNSAFE_MESSAGE_TYPE(caf::io::doorman_ptr)
-=======
-} // namespace io
-} // namespace caf
->>>>>>> c584b10b
+} // namespace caf