--- conflicted
+++ resolved
@@ -21,11 +21,8 @@
 #include <unordered_map>
 #include <vector>
 
-<<<<<<< HEAD
+#include "caf/byte_buffer.hpp"
 #include "caf/detail/io_export.hpp"
-=======
-#include "caf/byte_buffer.hpp"
->>>>>>> 3e3c9479
 #include "caf/io/accept_handle.hpp"
 #include "caf/io/connection_handle.hpp"
 #include "caf/io/datagram_handle.hpp"
@@ -437,8 +434,4 @@
   byte_buffer dummy_wr_buf_;
 };
 
-<<<<<<< HEAD
-} // namespace io
-=======
->>>>>>> 3e3c9479
-} // namespace caf+} // namespace caf::io