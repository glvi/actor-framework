/******************************************************************************
 *                       ____    _    _____                                   *
 *                      / ___|  / \  |  ___|    C++                           *
 *                     | |     / _ \ | |_       Actor                         *
 *                     | |___ / ___ \|  _|      Framework                     *
 *                      \____/_/   \_|_|                                      *
 *                                                                            *
 * Copyright 2011-2018 Dominik Charousset                                     *
 *                                                                            *
 * Distributed under the terms and conditions of the BSD 3-Clause License or  *
 * (at your option) under the terms and conditions of the Boost Software      *
 * License 1.0. See accompanying files LICENSE and LICENSE_ALTERNATIVE.       *
 *                                                                            *
 * If you did not receive a copy of the license files, see                    *
 * http://opensource.org/licenses/BSD-3-Clause and                            *
 * http://www.boost.org/LICENSE_1_0.txt.                                      *
 ******************************************************************************/

#pragma once

#include <memory>

#include "caf/config.hpp"

CAF_PUSH_WARNINGS
#include <openssl/ssl.h>
CAF_POP_WARNINGS

#include "caf/actor_system.hpp"
#include "caf/detail/openssl_export.hpp"
#include "caf/io/network/default_multiplexer.hpp"
#include "caf/io/network/native_socket.hpp"

#if OPENSSL_VERSION_NUMBER >= 0x10100000L
#  define CAF_SSL_HAS_SECURITY_LEVEL
#  define CAF_SSL_HAS_NON_VERSIONED_TLS_FUN
#endif

#if defined(SSL_CTX_set_ecdh_auto)
#  define CAF_SSL_HAS_ECDH_AUTO
#endif

namespace caf::openssl {

using native_socket = io::network::native_socket;

using rw_state = io::network::rw_state;

class CAF_OPENSSL_EXPORT session {
public:
  session(actor_system& sys);
  ~session();

  bool init();
  rw_state read_some(size_t& result, native_socket fd, void* buf, size_t len);
  rw_state
  write_some(size_t& result, native_socket fd, const void* buf, size_t len);
  bool try_connect(native_socket fd);
  bool try_accept(native_socket fd);

  bool must_read_more(native_socket, size_t threshold);

  const char* openssl_passphrase();

private:
  rw_state do_some(int (*f)(SSL*, void*, int), size_t& result, void* buf,
                   size_t len, const char* debug_name);
  SSL_CTX* create_ssl_context();
  std::string get_ssl_error();
  bool handle_ssl_result(int ret);

  actor_system& sys_;
  SSL_CTX* ctx_;
  SSL* ssl_;
  std::string openssl_passphrase_;
  bool connecting_;
  bool accepting_;
};

/// @relates session
using session_ptr = std::unique_ptr<session>;

/// @relates session
CAF_OPENSSL_EXPORT session_ptr make_session(actor_system& sys, native_socket fd,
                                            bool from_accepted_socket);

<<<<<<< HEAD
} // namespace openssl
} // namespace caf
=======
} // namespace caf
>>>>>>> 3e3c9479
<|MERGE_RESOLUTION|>--- conflicted
+++ resolved
@@ -84,9 +84,4 @@
 CAF_OPENSSL_EXPORT session_ptr make_session(actor_system& sys, native_socket fd,
                                             bool from_accepted_socket);
 
-<<<<<<< HEAD
-} // namespace openssl
-} // namespace caf
-=======
-} // namespace caf
->>>>>>> 3e3c9479
+} // namespace caf::openssl