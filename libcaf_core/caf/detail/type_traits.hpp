// This file is part of CAF, the C++ Actor Framework. See the file LICENSE in
// the main distribution directory for license terms and copyright or visit
// https://github.com/actor-framework/actor-framework/blob/master/LICENSE.

#pragma once

#include "caf/config.hpp"
#include "caf/detail/is_complete.hpp"
#include "caf/detail/is_one_of.hpp"
#include "caf/detail/type_list.hpp"
#include "caf/fwd.hpp"
#include "caf/timestamp.hpp"

#include <array>
#include <chrono>
#include <functional>
#include <optional>
#include <string>
#include <tuple>
#include <type_traits>
#include <utility>
#include <vector>

#define CAF_HAS_MEMBER_TRAIT(name)                                             \
  template <class T>                                                           \
  class has_##name##_member {                                                  \
  private:                                                                     \
    template <class U>                                                         \
    static auto sfinae(U* x) -> decltype(x->name(), std::true_type());         \
                                                                               \
    template <class U>                                                         \
    static auto sfinae(...) -> std::false_type;                                \
                                                                               \
    using sfinae_type = decltype(sfinae<T>(nullptr));                          \
                                                                               \
  public:                                                                      \
    static constexpr bool value = sfinae_type::value;                          \
  };                                                                           \
  template <class T>                                                           \
  constexpr bool has_##name##_member_v = has_##name##_member<T>::value

#define CAF_HAS_ALIAS_TRAIT(name)                                              \
  template <class T>                                                           \
  class has_##name##_alias {                                                   \
  private:                                                                     \
    template <class C>                                                         \
    static std::true_type sfinae(typename C::name*);                           \
                                                                               \
    template <class>                                                           \
    static std::false_type sfinae(...);                                        \
                                                                               \
    using sfinae_type = decltype(sfinae<T>(nullptr));                          \
                                                                               \
  public:                                                                      \
    static constexpr bool value = sfinae_type::value;                          \
  }

namespace caf::detail {

template <class T>
constexpr T* null_v = nullptr;

// -- backport of C++14 additions ----------------------------------------------

template <class T>
using decay_t = typename std::decay<T>::type;

template <bool B, class T, class F>
using conditional_t = typename std::conditional<B, T, F>::type;

template <bool V, class T = void>
using enable_if_t = typename std::enable_if<V, T>::type;

// -- custom traits ------------------------------------------------------------

template <class Trait, class T = void>
using enable_if_tt = typename std::enable_if<Trait::value, T>::type;

template <class T>
using remove_reference_t = typename std::remove_reference<T>::type;

/// Checks whether `T` defines a free function `to_string`.
template <class T>
class has_to_string {
private:
  template <class U>
  static auto sfinae(const U& x) -> decltype(to_string(x));

  static void sfinae(...);

  using result = decltype(sfinae(std::declval<const T&>()));

public:
  static constexpr bool value = std::is_convertible_v<result, std::string>;
};

/// Convenience alias for `has_to_string<T>::value`.
/// @relates has_to_string
template <class T>
inline constexpr bool has_to_string_v = has_to_string<T>::value;

template <bool X>
using bool_token = std::integral_constant<bool, X>;

template <int X>
using int_token = std::integral_constant<int, X>;

/// Joins all bool constants using operator &&.
template <bool... BoolConstants>
struct conjunction;

template <>
struct conjunction<> {
  static constexpr bool value = true;
};

template <bool X, bool... Xs>
struct conjunction<X, Xs...> {
  static constexpr bool value = X && conjunction<Xs...>::value;
};

/// Joins all bool constants using operator ||.
template <bool... BoolConstants>
struct disjunction;

template <>
struct disjunction<> {
  static constexpr bool value = false;
};

template <bool X, bool... Xs>
struct disjunction<X, Xs...> {
  static constexpr bool value = X || disjunction<Xs...>::value;
};

/// Checks whether `T` is a `std::chrono::duration`.
template <class T>
struct is_duration : std::false_type {};

template <class Period, class Rep>
struct is_duration<std::chrono::duration<Period, Rep>> : std::true_type {};

/// Checks whether `T` is primitive, i.e., either an arithmetic type or
/// convertible to one of STL's string types.
template <class T>
struct is_primitive {
  static constexpr bool value = std::is_convertible_v<T, std::string>
                                || std::is_convertible_v<T, std::u16string>
                                || std::is_convertible_v<T, std::u32string>
                                || std::is_arithmetic_v<T>;
};

/// Checks whether `T1` is comparable with `T2`.
template <class T1, class T2>
class is_comparable {
  // SFINAE: If you pass a "bool*" as third argument, then
  //     decltype(cmp_help_fun(...)) is bool if there's an
  //     operator==(A, B) because
  //     cmp_help_fun(A*, B*, bool*) is a better match than
  //     cmp_help_fun(A*, B*, void*). If there's no operator==(A, B)
  //     available, then cmp_help_fun(A*, B*, void*) is the only
  //     candidate and thus decltype(cmp_help_fun(...)) is void.
  template <class A, class B>
  static bool cmp_help_fun(const A* arg0, const B* arg1,
                           decltype(*arg0 == *arg1)*,
                           std::integral_constant<bool, false>);

  // silences float-equal warnings caused by decltype(*arg0 == *arg1)
  template <class A, class B>
  static bool
  cmp_help_fun(const A*, const B*, bool*, std::integral_constant<bool, true>);

  template <class A, class B, class C>
  static void cmp_help_fun(const A*, const B*, void*, C);

  using result_type = decltype(cmp_help_fun(
    static_cast<T1*>(nullptr), static_cast<T2*>(nullptr),
    static_cast<bool*>(nullptr),
    std::integral_constant<bool, std::is_arithmetic_v<T1>
                                   && std::is_arithmetic_v<T2>>{}));

public:
  static constexpr bool value = std::is_same_v<bool, result_type>;
};

/// Convenience alias for `is_comparable<T1, T2>::value`.
template <class T1, class T2>
inline constexpr bool is_comparable_v = is_comparable<T1, T2>::value;

/// Checks whether `T` behaves like a forward iterator.
template <class T>
class is_forward_iterator {
  template <class C>
  static bool sfinae(C& x, C& y,
                     // check for operator*
                     decay_t<decltype(*x)>* = nullptr,
                     // check for operator++ returning an iterator
                     decay_t<decltype(x = ++y)>* = nullptr,
                     // check for operator==
                     decay_t<decltype(x == y)>* = nullptr,
                     // check for operator!=
                     decay_t<decltype(x != y)>* = nullptr);

  static void sfinae(...);

  using result_type = decltype(sfinae(std::declval<T&>(), std::declval<T&>()));

public:
  static constexpr bool value = std::is_same_v<bool, result_type>;
};

/// Checks whether `T` has `begin()` and `end()` member
/// functions returning forward iterators.
template <class T>
class is_iterable {
  // this horrible code would just disappear if we had concepts
  template <class C>
  static bool
  sfinae(C* cc,
         // check if 'C::begin()' returns a forward iterator
         enable_if_tt<is_forward_iterator<decltype(cc->begin())>>* = nullptr,
         // check if begin() and end() both exist and are comparable
         decltype(cc->begin() != cc->end())* = nullptr);

  // SFNINAE default
  static void sfinae(void*);

  using result_type = decltype(sfinae(static_cast<decay_t<T>*>(nullptr)));

public:
  static constexpr bool value = is_primitive<T>::value == false
                                && std::is_same_v<bool, result_type>;
};

template <class T>
constexpr bool is_iterable<T>::value;

template <class T>
constexpr bool is_iterable_v = is_iterable<T>::value;

/// Checks whether `T` is a non-const reference.
template <class T>
struct is_mutable_ref : std::false_type {};

template <class T>
struct is_mutable_ref<const T&> : std::false_type {};

template <class T>
struct is_mutable_ref<T&> : std::true_type {};

/// Defines `result_type,` `arg_types,` and `fun_type`. Functor is
///    (a) a member function pointer, (b) a function,
///    (c) a function pointer, (d) an std::function.
///
/// `result_type` is the result type found in the signature.
/// `arg_types` are the argument types as {@link type_list}.
/// `fun_type` is an std::function with an equivalent signature.
template <class Functor>
struct callable_trait;

// good ol' function
template <class R, class... Ts>
struct callable_trait<R(Ts...)> {
  /// The result type as returned by the function.
  using result_type = R;

  /// The unmodified argument types of the function.
  using arg_types = type_list<Ts...>;

  /// The argument types of the function without CV qualifiers.
  using decayed_arg_types = type_list<std::decay_t<Ts>...>;

  /// The signature of the function.
  using fun_sig = R(Ts...);

  /// The signature of the function, wrapped into a `std::function`.
  using fun_type = std::function<R(Ts...)>;

  /// Tells whether the function takes mutable references as argument.
  static constexpr bool mutates_args = (is_mutable_ref<Ts>::value || ...);

  /// Selects a suitable view type for passing a ::message to this function.
  using message_view_type
    = std::conditional_t<mutates_args, typed_message_view<std::decay_t<Ts>...>,
                         const_typed_message_view<std::decay_t<Ts>...>>;

  /// Tells the number of arguments of the function.
  static constexpr size_t num_args = sizeof...(Ts);
};

// member noexcept const function pointer
template <class C, typename R, class... Ts>
struct callable_trait<R (C::*)(Ts...) const noexcept>
  : callable_trait<R(Ts...)> {};

// member noexcept function pointer
template <class C, typename R, class... Ts>
struct callable_trait<R (C::*)(Ts...) noexcept> : callable_trait<R(Ts...)> {};

// member const function pointer
template <class C, typename R, class... Ts>
struct callable_trait<R (C::*)(Ts...) const> : callable_trait<R(Ts...)> {};

// member function pointer
template <class C, typename R, class... Ts>
struct callable_trait<R (C::*)(Ts...)> : callable_trait<R(Ts...)> {};

// good ol' noexcept function pointer
template <class R, class... Ts>
struct callable_trait<R (*)(Ts...) noexcept> : callable_trait<R(Ts...)> {};

// good ol' function pointer
template <class R, class... Ts>
struct callable_trait<R (*)(Ts...)> : callable_trait<R(Ts...)> {};

template <class T>
struct has_apply_operator {
  template <class U>
  static auto sfinae(U*) -> decltype(&U::operator(), std::true_type());

  template <class U>
  static auto sfinae(...) -> std::false_type;

  using type = decltype(sfinae<T>(nullptr));
  static constexpr bool value = type::value;
};

// matches (IsFun || IsMemberFun)
template <class T,
          bool IsFun
          = std::is_function_v<T>
            || std::is_function<typename std::remove_pointer<T>::type>::value
            || std::is_member_function_pointer_v<T>,
          bool HasApplyOp = has_apply_operator<T>::value>
struct get_callable_trait_helper {
  using type = callable_trait<T>;
  using result_type = typename type::result_type;
  using arg_types = typename type::arg_types;
  using fun_type = typename type::fun_type;
  using fun_sig = typename type::fun_sig;
  static constexpr size_t num_args = tl_size<arg_types>::value;
};

// assume functor providing operator()
template <class T>
struct get_callable_trait_helper<T, false, true> {
  using type = callable_trait<decltype(&T::operator())>;
  using result_type = typename type::result_type;
  using arg_types = typename type::arg_types;
  using fun_type = typename type::fun_type;
  using fun_sig = typename type::fun_sig;
  static constexpr size_t num_args = tl_size<arg_types>::value;
};

template <class T>
struct get_callable_trait_helper<T, false, false> {};

/// Gets a callable trait for `T,` where `T` is a function object type,
/// i.e., a function, member function, or a class providing
/// the call operator.
template <class T>
struct get_callable_trait : get_callable_trait_helper<decay_t<T>> {};

template <class T>
using get_callable_trait_t = typename get_callable_trait<T>::type;

/// Checks whether `T` is a function or member function.
template <class T>
struct is_callable {
  template <class C>
  static bool _fun(C*, typename get_callable_trait<C>::type* = nullptr);

  static void _fun(void*);

  using result_type = decltype(_fun(static_cast<decay_t<T>*>(nullptr)));

public:
  static constexpr bool value = std::is_same_v<bool, result_type>;
};

/// Convenience alias for `is_callable<T>::value`.
/// @relates is_callable
template <class T>
inline constexpr bool is_callable_v = is_callable<T>::value;

/// Checks whether `F` is callable with arguments of types `Ts...`.
template <class F, class... Ts>
struct is_callable_with {
  template <class U>
  static auto sfinae(U*)
    -> decltype((std::declval<U&>())(std::declval<Ts>()...), std::true_type());

  template <class U>
  static auto sfinae(...) -> std::false_type;

  using type = decltype(sfinae<F>(nullptr));
  static constexpr bool value = type::value;
};

/// Checks whether `F` takes mutable references.
///
/// A manipulator is a functor that manipulates its arguments via
/// mutable references.
template <class F>
struct is_manipulator {
  static constexpr bool value
    = tl_exists<typename get_callable_trait<F>::arg_types,
                is_mutable_ref>::value;
};

/// Gets the Nth element of the template parameter pack `Ts`.
template <size_t N, class... Ts>
struct type_at;

template <size_t N, typename T0, class... Ts>
struct type_at<N, T0, Ts...> {
  using type = typename type_at<N - 1, Ts...>::type;
};

template <class T0, class... Ts>
struct type_at<0, T0, Ts...> {
  using type = T0;
};

// Checks whether T has a member variable named `name`.
template <class T, bool IsScalar = std::is_scalar_v<T>>
class has_name {
private:
  // a simple struct with a member called `name`
  struct fallback {
    int name;
  };

  // creates an ambiguity for any `T` with the requested member
  struct derived : T, fallback {
    // no members
  };

  // picked for any U without requested member since `U::name` is not ambiguous
  template <class U>
  static char fun(U*, decltype(U::name)* = nullptr);

  // picked for any U with requested member since `U::name` is ambiguous
  static int fun(void*);

public:
  static constexpr bool value = sizeof(fun(static_cast<derived*>(nullptr))) > 1;
};

template <class T>
class has_name<T, true> {
public:
  static constexpr bool value = false;
};

CAF_HAS_MEMBER_TRAIT(clear);
CAF_HAS_MEMBER_TRAIT(data);
CAF_HAS_MEMBER_TRAIT(make_behavior);
CAF_HAS_MEMBER_TRAIT(size);

/// Checks whether F is convertible to either `std::function<void (T&)>`
/// or `std::function<void (const T&)>`.
template <class F, class T>
struct is_handler_for {
  static constexpr bool value
    = std::is_convertible_v<F, std::function<void(T&)>>
      || std::is_convertible_v<F, std::function<void(const T&)>>;
};

/// Convenience alias for `is_handler_for<F, T>::value`.
template <class F, class T>
inline constexpr bool is_handler_for_v = is_handler_for<F, T>::value;

template <class T>
struct value_type_of {
  using type = typename T::value_type;
};

template <class T>
struct value_type_of<T*> {
  using type = T;
};

template <class T>
using value_type_of_t = typename value_type_of<T>::type;

template <class T>
using is_callable_t = typename std::enable_if<is_callable_v<T>>::type;

template <class F, class T>
using is_handler_for_ef = typename std::enable_if<is_handler_for_v<F, T>>::type;

template <class T>
struct strip_reference_wrapper {
  using type = T;
};

template <class T>
struct strip_reference_wrapper<std::reference_wrapper<T>> {
  using type = T;
};

template <class T>
constexpr bool can_insert_elements_impl(
  T*, decltype(std::declval<T&>().insert(
        std::declval<T&>().end(),
        std::declval<typename T::value_type>()))* = nullptr) {
  return true;
}

template <class T>
constexpr bool can_insert_elements_impl(void*) {
  return false;
}

template <class T>
constexpr bool can_insert_elements() {
  return can_insert_elements_impl<T>(static_cast<T*>(nullptr));
}

/// Checks whether `Tpl` is a specialization of `T` or not.
template <template <class...> class Tpl, class T>
struct is_specialization : std::false_type {};

template <template <class...> class T, class... Ts>
struct is_specialization<T, T<Ts...>> : std::true_type {};

/// Transfers const from `T` to `U`. `U` remains unchanged if `T` is not const.
template <class T, class U>
struct transfer_const {
  using type = U;
};

template <class T, class U>
struct transfer_const<const T, U> {
  using type = const U;
};

template <class T, class U>
using transfer_const_t = typename transfer_const<T, U>::type;

template <class T>
struct is_result : std::false_type {};

template <class T>
struct is_result<result<T>> : std::true_type {};

template <class T>
struct is_expected : std::false_type {};

template <class T>
struct is_expected<expected<T>> : std::true_type {};

template <class T>
constexpr bool is_expected_v = is_expected<T>::value;

// Checks whether `T` and `U` are integers of the same size and signedness.
// clang-format off
template <class T, class U,
          bool Enable = std::is_integral_v<T>
                        && std::is_integral_v<U>
                        && !std::is_same_v<T, bool>
                        && !std::is_same_v<U, bool>>
// clang-format on
struct is_equal_int_type {
  static constexpr bool value = sizeof(T) == sizeof(U)
                                && std::is_signed_v<T> == std::is_signed_v<U>;
};

template <class T, typename U>
struct is_equal_int_type<T, U, false> : std::false_type {};

/// Compares `T` to `U` und evaluates to `true_type` if either
/// `T == U or if T and U are both integral types of the
/// same size and signedness. This works around the issue that
/// `uint8_t != unsigned char on some compilers.
template <class T, typename U>
struct is_same_ish : std::conditional<std::is_same_v<T, U>, std::true_type,
                                      is_equal_int_type<T, U>>::type {};

/// Utility for fallbacks calling `static_assert`.
template <class>
struct always_false : std::false_type {};

template <class T>
constexpr bool always_false_v = always_false<T>::value;

/// Utility trait for removing const inside a `map<K, V>::value_type`.
template <class T>
struct deconst_kvp {
  using type = T;
};

template <class K, class V>
struct deconst_kvp<std::pair<const K, V>> {
  using type = std::pair<K, V>;
};

template <class T>
using deconst_kvp_t = typename deconst_kvp<T>::type;

/// Utility trait for checking whether T is a `std::pair`.
template <class T>
struct is_pair : std::false_type {};

template <class First, class Second>
struct is_pair<std::pair<First, Second>> : std::true_type {};

template <class T>
constexpr bool is_pair_v = is_pair<T>::value;

// -- traits to check for STL-style type aliases -------------------------------

CAF_HAS_ALIAS_TRAIT(value_type);

CAF_HAS_ALIAS_TRAIT(key_type);

CAF_HAS_ALIAS_TRAIT(mapped_type);

// -- constexpr functions for use in enable_if & friends -----------------------

template <class List1, class List2>
struct all_constructible : std::false_type {};

template <>
struct all_constructible<type_list<>, type_list<>> : std::true_type {};

template <class T, class... Ts, class U, class... Us>
struct all_constructible<type_list<T, Ts...>, type_list<U, Us...>> {
  static constexpr bool value
    = std::is_constructible_v<T, U>
      && all_constructible<type_list<Ts...>, type_list<Us...>>::value;
};

/// Convenience alias for `all_constructible<Ts, Us>::value`.
template <class Ts, class Us>
inline constexpr bool all_constructible_v = all_constructible<Ts, Us>::value;

/// Checks whether T behaves like `std::map`.
template <class T>
struct is_map_like {
  static constexpr bool value = is_iterable<T>::value
                                && has_key_type_alias<T>::value
                                && has_mapped_type_alias<T>::value;
};

template <class T>
constexpr bool is_map_like_v = is_map_like<T>::value;

template <class T>
struct has_insert {
private:
  template <class List>
  static auto sfinae(List* l, typename List::value_type* x = nullptr)
    -> decltype(l->insert(l->end(), *x), std::true_type());

  template <class U>
  static auto sfinae(...) -> std::false_type;

  using sfinae_type = decltype(sfinae<T>(nullptr));

public:
  static constexpr bool value = sfinae_type::value;
};

template <class T>
struct has_size {
private:
  template <class List>
  static auto sfinae(List* l) -> decltype(l->size(), std::true_type());

  template <class U>
  static auto sfinae(...) -> std::false_type;

  using sfinae_type = decltype(sfinae<T>(nullptr));

public:
  static constexpr bool value = sfinae_type::value;
};

template <class T>
struct has_reserve {
private:
  template <class List>
  static auto sfinae(List* l) -> decltype(l->reserve(10), std::true_type());

  template <class U>
  static auto sfinae(...) -> std::false_type;

  using sfinae_type = decltype(sfinae<T>(nullptr));

public:
  static constexpr bool value = sfinae_type::value;
};

template <class T>
constexpr bool has_reserve_v = has_reserve<T>::value;

template <class T>
struct has_emplace_back {
private:
  template <class List>
  static auto sfinae(List* l)
    -> decltype(l->emplace_back(std::declval<typename List::value_type>()),
                std::true_type());

  template <class U>
  static auto sfinae(...) -> std::false_type;

  using sfinae_type = decltype(sfinae<T>(nullptr));

public:
  static constexpr bool value = sfinae_type::value;
};

template <class T>
constexpr bool has_emplace_back_v = has_emplace_back<T>::value;

template <class T>
class has_call_error_handler {
private:
  template <class Actor>
  static auto sfinae(Actor* self)
    -> decltype(self->call_error_handler(std::declval<error&>()),
                std::true_type());

  template <class U>
  static auto sfinae(...) -> std::false_type;

  using sfinae_type = decltype(sfinae<T>(nullptr));

public:
  static constexpr bool value = sfinae_type::value;
};

template <class T>
constexpr bool has_call_error_handler_v = has_call_error_handler<T>::value;

template <class T>
class has_add_awaited_response_handler {
private:
  template <class Actor>
  static auto sfinae(Actor* self)
    -> decltype(self->add_awaited_response_handler(std::declval<message_id>(),
                                                   std::declval<behavior&>()),
                std::true_type());

  template <class U>
  static auto sfinae(...) -> std::false_type;

  using sfinae_type = decltype(sfinae<T>(nullptr));

public:
  static constexpr bool value = sfinae_type::value;
};

template <class T>
constexpr bool has_add_awaited_response_handler_v
  = has_add_awaited_response_handler<T>::value;

template <class T>
class has_add_multiplexed_response_handler {
private:
  template <class Actor>
  static auto sfinae(Actor* self)
    -> decltype(self->add_multiplexed_response_handler(
                  std::declval<message_id>(), std::declval<behavior&>()),
                std::true_type());

  template <class U>
  static auto sfinae(...) -> std::false_type;

  using sfinae_type = decltype(sfinae<T>(nullptr));

public:
  static constexpr bool value = sfinae_type::value;
};

template <class T>
constexpr bool has_add_multiplexed_response_handler_v
  = has_add_multiplexed_response_handler<T>::value;

/// Checks whether T behaves like `std::vector`, `std::list`, or `std::set`.
template <class T>
struct is_list_like {
  static constexpr bool value = is_iterable<T>::value
                                && has_value_type_alias<T>::value
                                && !has_mapped_type_alias<T>::value
                                && has_insert<T>::value && has_size<T>::value;
};

template <class T>
constexpr bool is_list_like_v = is_list_like<T>::value;

template <class F, class... Ts>
struct is_invocable {
private:
  template <class U>
  static auto sfinae(U* f)
    -> decltype((*f)(std::declval<Ts>()...), std::true_type());

  template <class U>
  static auto sfinae(...) -> std::false_type;

  using sfinae_type = decltype(sfinae<F>(nullptr));

public:
  static constexpr bool value = sfinae_type::value;
};

template <class R, class F, class... Ts>
struct is_invocable_r {
private:
  template <class U>
  static auto sfinae(U* f)
    -> std::is_same<R, decltype((*f)(std::declval<Ts>()...))>;

  template <class U>
  static auto sfinae(...) -> std::false_type;

  using sfinae_type = decltype(sfinae<F>(nullptr));

public:
  static constexpr bool value = sfinae_type::value;
};

template <class T, class To>
class has_convertible_data_member {
private:
  template <class U>
  static auto sfinae(U* x)
    -> std::integral_constant<bool,
                              std::is_convertible_v<decltype(x->data()), To*>>;

  template <class U>
  static auto sfinae(...) -> std::false_type;

  using sfinae_type = decltype(sfinae<T>(nullptr));

public:
  static constexpr bool value = sfinae_type::value;
};

<<<<<<< HEAD
=======
/// Convenience alias for `has_convertible_data_member<T, To>::value`.
template <class T, class To>
inline constexpr bool has_convertible_data_member_v
  = has_convertible_data_member<T, To>::value;

template <class T, class Arg>
struct can_apply {
  template <class U>
  static auto sfinae(U* x)
    -> decltype(CAF_IGNORE_UNUSED(x->apply(std::declval<Arg>())),
                std::true_type{});

  template <class U>
  static auto sfinae(...) -> std::false_type;

  using type = decltype(sfinae<T>(nullptr));

  static constexpr bool value = type::value;
};

template <class T, class Arg>
constexpr bool can_apply_v = can_apply<T, Arg>::value;

>>>>>>> b4053a20
/// Evaluates to `true` for all types that specialize `std::tuple_size`, i.e.,
/// `std::tuple`, `std::pair`, and `std::array`.
template <class T>
struct is_stl_tuple_type {
  template <class U>
  static auto sfinae(U*)
    -> decltype(std::integral_constant<bool, std::tuple_size<U>::value >= 0>{});

  template <class U>
  static auto sfinae(...) -> std::false_type;

  using type = decltype(sfinae<T>(nullptr));

  static constexpr bool value = type::value;
};

template <class T>
constexpr bool is_stl_tuple_type_v = is_stl_tuple_type<T>::value;

template <class Inspector>
class has_context {
private:
  template <class F>
  static auto sfinae(F& f) -> decltype(f.context());

  static void sfinae(...);

  using result_type = decltype(sfinae(std::declval<Inspector&>()));

public:
  static constexpr bool value = std::is_same_v<result_type, execution_unit*>;
};

/// Checks whether `T` provides an `inspect` overload for `Inspector`.
template <class Inspector, class T>
class has_inspect_overload {
private:
  template <class U>
  static auto sfinae(Inspector& x, U& y)
    -> decltype(inspect(x, y), std::true_type{});

  static std::false_type sfinae(Inspector&, ...);

  using result_type
    = decltype(sfinae(std::declval<Inspector&>(), std::declval<T&>()));

public:
  static constexpr bool value = result_type::value;
};

/// Convenience alias for `has_inspect_overload<Inspector, T>::value`.
template <class Inspector, class T>
inline constexpr bool has_inspect_overload_v
  = has_inspect_overload<Inspector, T>::value;

/// Checks whether the inspector has a `builtin_inspect` overload for `T`.
template <class Inspector, class T>
class has_builtin_inspect {
private:
  template <class I, class U>
  static auto sfinae(I& f, U& x)
    -> decltype(f.builtin_inspect(x), std::true_type{});

  template <class I>
  static std::false_type sfinae(I&, ...);

  using sfinae_result
    = decltype(sfinae(std::declval<Inspector&>(), std::declval<T&>()));

public:
  static constexpr bool value = sfinae_result::value;
};

/// Convenience alias for `has_builtin_inspect<Inspector, T>::value`.
template <class Inspector, class T>
inline constexpr bool has_builtin_inspect_v
  = has_builtin_inspect<Inspector, T>::value;

/// Checks whether inspectors are required to provide a `value` overload for T.
template <bool IsLoading, class T>
struct is_trivial_inspector_value;

template <class T>
struct is_trivial_inspector_value<true, T> {
  static constexpr bool value = false;
};

template <class T>
struct is_trivial_inspector_value<false, T> {
  static constexpr bool value = std::is_convertible_v<T, std::string_view>;
};

#define CAF_ADD_TRIVIAL_LOAD_INSPECTOR_VALUE(type)                             \
  template <>                                                                  \
  struct is_trivial_inspector_value<true, type> {                              \
    static constexpr bool value = true;                                        \
  };

#define CAF_ADD_TRIVIAL_SAVE_INSPECTOR_VALUE(type)                             \
  template <>                                                                  \
  struct is_trivial_inspector_value<false, type> {                             \
    static constexpr bool value = true;                                        \
  };

#define CAF_ADD_TRIVIAL_INSPECTOR_VALUE(type)                                  \
  CAF_ADD_TRIVIAL_LOAD_INSPECTOR_VALUE(type)                                   \
  CAF_ADD_TRIVIAL_SAVE_INSPECTOR_VALUE(type)

CAF_ADD_TRIVIAL_INSPECTOR_VALUE(bool)
CAF_ADD_TRIVIAL_INSPECTOR_VALUE(float)
CAF_ADD_TRIVIAL_INSPECTOR_VALUE(double)
CAF_ADD_TRIVIAL_INSPECTOR_VALUE(long double)
CAF_ADD_TRIVIAL_INSPECTOR_VALUE(std::u16string)
CAF_ADD_TRIVIAL_INSPECTOR_VALUE(std::u32string)
CAF_ADD_TRIVIAL_INSPECTOR_VALUE(std::vector<bool>)
CAF_ADD_TRIVIAL_INSPECTOR_VALUE(span<std::byte>)

CAF_ADD_TRIVIAL_SAVE_INSPECTOR_VALUE(span<const std::byte>)

CAF_ADD_TRIVIAL_LOAD_INSPECTOR_VALUE(std::string)

#undef CAF_ADD_TRIVIAL_INSPECTOR_VALUE
#undef CAF_ADD_TRIVIAL_SAVE_INSPECTOR_VALUE
#undef CAF_ADD_TRIVIAL_LOAD_INSPECTOR_VALUE

template <bool IsLoading, class T>
constexpr bool is_trivial_inspector_value_v
  = is_trivial_inspector_value<IsLoading, T>::value;

/// Checks whether the inspector has an `opaque_value` overload for `T`.
template <class Inspector, class T>
class accepts_opaque_value {
private:
  template <class F, class U>
  static auto sfinae(F* f, U* x)
    -> decltype(f->opaque_value(*x), std::true_type{});

  static std::false_type sfinae(...);

  using sfinae_result = decltype(sfinae(null_v<Inspector>, null_v<T>));

public:
  static constexpr bool value = sfinae_result::value;
};

/// Convenience alias for `accepts_opaque_value<Inspector, T>::value`.
template <class Inspector, class T>
inline constexpr bool accepts_opaque_value_v
  = accepts_opaque_value<Inspector, T>::value;

/// Checks whether `T` is primitive, i.e., either an arithmetic type or
/// convertible to one of STL's string types.
template <class T, bool IsLoading>
struct is_builtin_inspector_type {
  static constexpr bool value = std::is_arithmetic_v<T>;
};

template <bool IsLoading>
struct is_builtin_inspector_type<std::byte, IsLoading> {
  static constexpr bool value = true;
};

template <bool IsLoading>
struct is_builtin_inspector_type<span<std::byte>, IsLoading> {
  static constexpr bool value = true;
};

template <bool IsLoading>
struct is_builtin_inspector_type<std::string, IsLoading> {
  static constexpr bool value = true;
};

template <bool IsLoading>
struct is_builtin_inspector_type<std::u16string, IsLoading> {
  static constexpr bool value = true;
};

template <bool IsLoading>
struct is_builtin_inspector_type<std::u32string, IsLoading> {
  static constexpr bool value = true;
};

template <>
struct is_builtin_inspector_type<std::string_view, false> {
  static constexpr bool value = true;
};

template <>
struct is_builtin_inspector_type<span<const std::byte>, false> {
  static constexpr bool value = true;
};

/// Checks whether `T` is a `std::optional`.
template <class T>
struct is_optional : std::false_type {};

template <class T>
struct is_optional<std::optional<T>> : std::true_type {};

template <class T>
constexpr bool is_optional_v = is_optional<T>::value;

template <class T>
struct unboxed_oracle {
  using type = T;
};

template <class T>
struct unboxed_oracle<std::optional<T>> {
  using type = T;
};

template <class T>
using unboxed_t = typename unboxed_oracle<T>::type;

/// Evaluates to true if `T` is a std::string or is convertible to a `const
/// char*`.
template <class T>
constexpr bool is_string_or_cstring_v
  = std::is_convertible_v<T, const char*>
    || std::is_same_v<std::string, std::decay_t<T>>;

template <class T>
constexpr bool is_64bit_integer_v = std::is_same_v<T, int64_t>
                                    || std::is_same_v<T, uint64_t>;

/// Checks whether `T` has a static member function called `init_host_system`.
template <class T>
struct has_init_host_system {
// GNU g++ 8.5.0 (almalinux-8) has a known bug where [[nodiscard] values are
// reported as warnings, even in unevaluated context.
// https://gcc.gnu.org/bugzilla/show_bug.cgi?id=89070
#if !defined(__clang__) && defined(__GNUC__)
  CAF_PUSH_UNUSED_RESULT_WARNING
#endif
  template <class U>
  static auto sfinae(U*) -> decltype(U::init_host_system(), std::true_type());
#if !defined(__clang__) && defined(__GNUC__)
  CAF_POP_WARNINGS
#endif

  template <class U>
  static auto sfinae(...) -> std::false_type;

  using type = decltype(sfinae<T>(nullptr));
  static constexpr bool value = type::value;
};

/// Convenience alias for `has_init_host_system<T>::value`.
template <class T>
constexpr bool has_init_host_system_v = has_init_host_system<T>::value;

} // namespace caf::detail

#undef CAF_HAS_MEMBER_TRAIT
#undef CAF_HAS_ALIAS_TRAIT<|MERGE_RESOLUTION|>--- conflicted
+++ resolved
@@ -841,32 +841,11 @@
   static constexpr bool value = sfinae_type::value;
 };
 
-<<<<<<< HEAD
-=======
 /// Convenience alias for `has_convertible_data_member<T, To>::value`.
 template <class T, class To>
 inline constexpr bool has_convertible_data_member_v
   = has_convertible_data_member<T, To>::value;
 
-template <class T, class Arg>
-struct can_apply {
-  template <class U>
-  static auto sfinae(U* x)
-    -> decltype(CAF_IGNORE_UNUSED(x->apply(std::declval<Arg>())),
-                std::true_type{});
-
-  template <class U>
-  static auto sfinae(...) -> std::false_type;
-
-  using type = decltype(sfinae<T>(nullptr));
-
-  static constexpr bool value = type::value;
-};
-
-template <class T, class Arg>
-constexpr bool can_apply_v = can_apply<T, Arg>::value;
-
->>>>>>> b4053a20
 /// Evaluates to `true` for all types that specialize `std::tuple_size`, i.e.,
 /// `std::tuple`, `std::pair`, and `std::array`.
 template <class T>
