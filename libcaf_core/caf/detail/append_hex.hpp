/******************************************************************************
 *                       ____    _    _____                                   *
 *                      / ___|  / \  |  ___|    C++                           *
 *                     | |     / _ \ | |_       Actor                         *
 *                     | |___ / ___ \|  _|      Framework                     *
 *                      \____/_/   \_|_|                                      *
 *                                                                            *
 * Copyright 2011-2018 Dominik Charousset                                     *
 *                                                                            *
 * Distributed under the terms and conditions of the BSD 3-Clause License or  *
 * (at your option) under the terms and conditions of the Boost Software      *
 * License 1.0. See accompanying files LICENSE and LICENSE_ALTERNATIVE.       *
 *                                                                            *
 * If you did not receive a copy of the license files, see                    *
 * http://opensource.org/licenses/BSD-3-Clause and                            *
 * http://www.boost.org/LICENSE_1_0.txt.                                      *
 ******************************************************************************/

#pragma once

#include <string>
#include <type_traits>

#include "caf/byte.hpp"
#include "caf/detail/core_export.hpp"
#include "caf/detail/type_traits.hpp"

namespace caf::detail {

<<<<<<< HEAD
CAF_CORE_EXPORT void append_hex(std::string& result, const byte* xs, size_t n);

template <class T>
enable_if_t<has_data_member<T>::value>
append_hex(std::string& result, const T& x) {
  return append_hex(result, reinterpret_cast<const byte*>(x.data()), x.size());
}

template <class T>
enable_if_t<std::is_integral<T>::value>
append_hex(std::string& result, const T& x) {
  return append_hex(result, reinterpret_cast<const byte*>(&x), sizeof(T));
=======
enum class hex_format {
  uppercase,
  lowercase,
};

template <hex_format format = hex_format::uppercase>
void append_hex(std::string& result, const void* vptr, size_t n) {
  if (n == 0) {
    result += "00";
    return;
  }
  auto xs = reinterpret_cast<const uint8_t*>(vptr);
  const char* tbl;
  if constexpr (format == hex_format::uppercase)
    tbl = "0123456789ABCDEF";
  else
    tbl = "0123456789abcdef";
  char buf[3] = {0, 0, 0};
  for (size_t i = 0; i < n; ++i) {
    auto c = xs[i];
    buf[0] = tbl[c >> 4];
    buf[1] = tbl[c & 0x0F];
    result += buf;
  }
}

template <hex_format format = hex_format::uppercase, class T = int>
void append_hex(std::string& result, const T& x) {
  append_hex<format>(result, &x, sizeof(T));
>>>>>>> 5310fbaf
}

} // namespace caf::detail<|MERGE_RESOLUTION|>--- conflicted
+++ resolved
@@ -27,20 +27,6 @@
 
 namespace caf::detail {
 
-<<<<<<< HEAD
-CAF_CORE_EXPORT void append_hex(std::string& result, const byte* xs, size_t n);
-
-template <class T>
-enable_if_t<has_data_member<T>::value>
-append_hex(std::string& result, const T& x) {
-  return append_hex(result, reinterpret_cast<const byte*>(x.data()), x.size());
-}
-
-template <class T>
-enable_if_t<std::is_integral<T>::value>
-append_hex(std::string& result, const T& x) {
-  return append_hex(result, reinterpret_cast<const byte*>(&x), sizeof(T));
-=======
 enum class hex_format {
   uppercase,
   lowercase,
@@ -70,7 +56,6 @@
 template <hex_format format = hex_format::uppercase, class T = int>
 void append_hex(std::string& result, const T& x) {
   append_hex<format>(result, &x, sizeof(T));
->>>>>>> 5310fbaf
 }
 
 } // namespace caf::detail