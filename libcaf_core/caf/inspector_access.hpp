// This file is part of CAF, the C++ Actor Framework. See the file LICENSE in
// the main distribution directory for license terms and copyright or visit
// https://github.com/actor-framework/actor-framework/blob/master/LICENSE.

#pragma once

#include <chrono>
#include <cstddef>
#include <memory>
#include <string_view>
#include <tuple>
#include <utility>

#ifdef __has_include
#  if __has_include(<optional>)
#    include <optional>
#    define CAF_HAS_STD_OPTIONAL
#  endif
#  if __has_include(<variant>)
#    include <variant>
#    define CAF_HAS_STD_VARIANT
#  endif
#endif

#include "caf/allowed_unsafe_message_type.hpp"
#include "caf/detail/as_mutable_ref.hpp"
#include "caf/detail/parse.hpp"
#include "caf/detail/print.hpp"
#include "caf/detail/type_list.hpp"
#include "caf/error.hpp"
#include "caf/fwd.hpp"
#include "caf/inspector_access_base.hpp"
#include "caf/inspector_access_type.hpp"
#include "caf/intrusive_cow_ptr.hpp"
#include "caf/intrusive_ptr.hpp"
#include "caf/optional.hpp"
#include "caf/sec.hpp"
#include "caf/span.hpp"
#include "caf/sum_type_access.hpp"
#include "caf/variant.hpp"

namespace caf::detail {

// -- predicates ---------------------------------------------------------------

/// Utility class for predicates that always return `true`.
struct always_true_t {
  template <class... Ts>
  [[nodiscard]] constexpr bool operator()(Ts&&...) const noexcept {
    return true;
  }
};

/// Predicate that always returns `true`.
constexpr auto always_true = always_true_t{};

// -- traits -------------------------------------------------------------------

template <class>
constexpr bool assertion_failed_v = false;

// -- loading ------------------------------------------------------------------

// Converts a setter that returns void, error or bool to a sync function object
// taking no arguments that always returns a bool.
template <class Inspector, class Set, class ValueType>
auto bind_setter(Inspector& f, Set& set, ValueType& tmp) {
  using set_result_type = decltype(set(std::move(tmp)));
  if constexpr (std::is_same<set_result_type, bool>::value) {
    return [&] { return set(std::move(tmp)); };
  } else if constexpr (std::is_same<set_result_type, error>::value) {
    return [&] {
      if (auto err = set(std::move(tmp)); !err) {
        return true;
      } else {
        f.set_error(std::move(err));
        return false;
      }
    };
  } else {
    static_assert(std::is_same<set_result_type, void>::value,
                  "a setter must return caf::error, bool or void");
    return [&] {
      set(std::move(tmp));
      return true;
    };
  }
}

template <class Inspector, class T>
bool load(Inspector& f, T& x, inspector_access_type::specialization) {
  return inspector_access<T>::apply(f, x);
}

template <class Inspector, class T>
bool load(Inspector& f, T& x, inspector_access_type::inspect) {
  return inspect(f, x);
}

template <class Inspector, class T>
bool load(Inspector& f, T& x, inspector_access_type::builtin) {
  return f.value(x);
}

template <class Inspector, class T>
bool load(Inspector& f, T& x, inspector_access_type::builtin_inspect) {
  return f.builtin_inspect(x);
}

template <class Inspector, class T>
bool load(Inspector& f, T& x, inspector_access_type::empty) {
  return f.object(x).fields();
}

template <class Inspector, class T>
bool load(Inspector& f, T&, inspector_access_type::unsafe) {
  f.emplace_error(sec::unsafe_type);
  return false;
}

template <class Inspector, class T, size_t N>
bool load(Inspector& f, T (&xs)[N], inspector_access_type::tuple) {
  return f.tuple(xs);
}

template <class Inspector, class T>
bool load(Inspector& f, T& xs, inspector_access_type::tuple) {
  return f.tuple(xs);
}

template <class Inspector, class T>
bool load(Inspector& f, T& x, inspector_access_type::map) {
  return f.map(x);
}

template <class Inspector, class T>
bool load(Inspector& f, T& x, inspector_access_type::list) {
  return f.list(x);
}

template <class Inspector, class T>
std::enable_if_t<accepts_opaque_value<Inspector, T>::value, bool>
load(Inspector& f, T& x, inspector_access_type::none) {
  return f.opaque_value(x);
}

template <class Inspector, class T>
std::enable_if_t<!accepts_opaque_value<Inspector, T>::value, bool>
load(Inspector&, T&, inspector_access_type::none) {
  static_assert(
    detail::assertion_failed_v<T>,
    "please provide an inspect overload for T or specialize inspector_access");
  return false;
}

template <class Inspector, class T>
bool load(Inspector& f, T& x) {
  return load(f, x, inspect_access_type<Inspector, T>());
}

template <class Inspector, class T, class IsValid, class SyncValue>
bool load_field(Inspector& f, std::string_view field_name, T& x,
                IsValid& is_valid, SyncValue& sync_value) {
  using impl = std::conditional_t<is_complete<inspector_access<T>>, // if
                                  inspector_access<T>,              // then
                                  inspector_access_base<T>>;        // else
  return impl::load_field(f, field_name, x, is_valid, sync_value);
}

template <class Inspector, class T, class IsValid, class SyncValue,
          class SetFallback>
bool load_field(Inspector& f, std::string_view field_name, T& x,
                IsValid& is_valid, SyncValue& sync_value,
                SetFallback& set_fallback) {
  using impl = std::conditional_t<is_complete<inspector_access<T>>, // if
                                  inspector_access<T>,              // then
                                  inspector_access_base<T>>;        // else
  return impl::load_field(f, field_name, x, is_valid, sync_value, set_fallback);
}

// -- saving -------------------------------------------------------------------

template <class Inspector, class T>
bool save(Inspector& f, T& x, inspector_access_type::specialization) {
  return inspector_access<T>::apply(f, x);
}

template <class Inspector, class T>
bool save(Inspector& f, T& x, inspector_access_type::inspect) {
  return inspect(f, x);
}

template <class Inspector, class T>
bool save(Inspector& f, T& x, inspector_access_type::builtin) {
  return f.value(x);
}

template <class Inspector, class T>
bool save(Inspector& f, T& x, inspector_access_type::builtin_inspect) {
  return f.builtin_inspect(x);
}

template <class Inspector, class T>
bool save(Inspector& f, T& x, inspector_access_type::empty) {
  return f.object(x).fields();
}

template <class Inspector, class T>
bool save(Inspector& f, T&, inspector_access_type::unsafe) {
  f.emplace_error(sec::unsafe_type);
  return false;
}

template <class Inspector, class T, size_t N>
bool save(Inspector& f, T (&xs)[N], inspector_access_type::tuple) {
  return f.tuple(xs);
}

template <class Inspector, class T>
bool save(Inspector& f, const T& xs, inspector_access_type::tuple) {
  return f.tuple(xs);
}

template <class Inspector, class T>
bool save(Inspector& f, T& x, inspector_access_type::map) {
  return f.map(x);
}

template <class Inspector, class T>
bool save(Inspector& f, T& x, inspector_access_type::list) {
  return f.list(x);
}

template <class Inspector, class T>
std::enable_if_t<accepts_opaque_value<Inspector, T>::value, bool>
save(Inspector& f, T& x, inspector_access_type::none) {
  return f.opaque_value(x);
}

template <class Inspector, class T>
std::enable_if_t<!accepts_opaque_value<Inspector, T>::value, bool>
save(Inspector&, T&, inspector_access_type::none) {
  static_assert(
    detail::assertion_failed_v<T>,
    "please provide an inspect overload for T or specialize inspector_access");
  return false;
}

template <class Inspector, class T>
bool save(Inspector& f, T& x) {
  return save(f, x, inspect_access_type<Inspector, T>());
}

template <class Inspector, class T>
bool save(Inspector& f, const T& x) {
  if constexpr (!std::is_function<T>::value) {
    return save(f, as_mutable_ref(x), inspect_access_type<Inspector, T>());
  } else {
    // Only inspector such as the stringification_inspector are going to accept
    // function pointers. Most other inspectors are going to trigger a static
    // assertion when passing `inspector_access_type::none`.
    auto fptr = std::add_pointer_t<T>{x};
    return save(f, fptr, inspector_access_type::none{});
  }
}

template <class Inspector, class T>
bool save_field(Inspector& f, std::string_view field_name, T& x) {
  using impl = std::conditional_t<is_complete<inspector_access<T>>, // if
                                  inspector_access<T>,              // then
                                  inspector_access_base<T>>;        // else
  return impl::save_field(f, field_name, x);
}

template <class Inspector, class IsPresent, class Get>
bool save_field(Inspector& f, std::string_view field_name,
                IsPresent& is_present, Get& get) {
  using T = std::decay_t<decltype(get())>;
  using impl = std::conditional_t<is_complete<inspector_access<T>>, // if
                                  inspector_access<T>,              // then
                                  inspector_access_base<T>>;        // else
  return impl::save_field(f, field_name, is_present, get);
}

} // namespace caf::detail

namespace caf {

// -- customization points -----------------------------------------------------

/// Customization point for adding support for a custom type.
template <class T>
struct inspector_access;

// -- inspection support for optional values -----------------------------------

<<<<<<< HEAD
struct optional_inspector_traits_base {
  template <class T>
  static auto& deref_load(T& x) {
    return *x;
  }

  template <class T>
  static auto& deref_save(T& x) {
    return *x;
  }
};
=======
CAF_PUSH_DEPRECATED_WARNING
>>>>>>> 782334e7

template <class T>
struct optional_inspector_traits;

template <class T>
struct optional_inspector_traits<optional<T>> : optional_inspector_traits_base {
  using container_type = optional<T>;

  using value_type = T;

  template <class... Ts>
  static void emplace(container_type& container, Ts&&... xs) {
    container.emplace(std::forward<Ts>(xs)...);
  }
};

CAF_POP_WARNINGS

template <class T>
struct optional_inspector_traits<intrusive_ptr<T>>
  : optional_inspector_traits_base {
  using container_type = intrusive_ptr<T>;

  using value_type = T;

  template <class... Ts>
  static void emplace(container_type& container, Ts&&... xs) {
    container.reset(new T(std::forward<Ts>(xs)...));
  }
};

template <class T>
struct optional_inspector_traits<intrusive_cow_ptr<T>> {
  using container_type = intrusive_cow_ptr<T>;

  using value_type = T;

  template <class... Ts>
  static void emplace(container_type& container, Ts&&... xs) {
    container.reset(new T(std::forward<Ts>(xs)...));
  }

  static value_type& deref_load(container_type& x) {
    return x.unshared();
  }

  static const value_type& deref_save(container_type& x) {
    return *x;
  }
};

template <class T>
struct optional_inspector_traits<std::unique_ptr<T>>
  : optional_inspector_traits_base {
  using container_type = std::unique_ptr<T>;

  using value_type = T;

  template <class... Ts>
  static void emplace(container_type& container, Ts&&... xs) {
    container = std::make_unique<T>(std::forward<Ts>(xs)...);
  }
};

template <class T>
struct optional_inspector_traits<std::shared_ptr<T>>
  : optional_inspector_traits_base {
  using container_type = std::shared_ptr<T>;

  using value_type = T;

  template <class... Ts>
  static void emplace(container_type& container, Ts&&... xs) {
    container = std::make_shared<T>(std::forward<Ts>(xs)...);
  }
};

/// Provides inspector access for types that represent optional values.
template <class T>
struct optional_inspector_access {
  using traits = optional_inspector_traits<T>;

  using container_type = typename traits::container_type;

  using value_type = typename traits::value_type;

  template <class Inspector>
  [[nodiscard]] static bool apply(Inspector& f, container_type& x) {
    return f.object(x).fields(f.field("value", x));
  }

  template <class Inspector>
  static bool
  save_field(Inspector& f, std::string_view field_name, container_type& x) {
    auto is_present = [&x] { return static_cast<bool>(x); };
    auto get = [&x]() -> decltype(auto) { return traits::deref_save(x); };
    return detail::save_field(f, field_name, is_present, get);
  }

  template <class Inspector, class IsPresent, class Get>
  static bool save_field(Inspector& f, std::string_view field_name,
                         IsPresent& is_present, Get& get) {
    return detail::save_field(f, field_name, is_present, get);
  }

  template <class Inspector, class IsValid, class SyncValue>
  static bool load_field(Inspector& f, std::string_view field_name,
                         container_type& x, IsValid& is_valid,
                         SyncValue& sync_value) {
    traits::emplace(x);
    auto reset = [&x] { x.reset(); };
    return detail::load_field(f, field_name, traits::deref_load(x), is_valid,
                              sync_value, reset);
  }

  template <class Inspector, class IsValid, class SyncValue, class SetFallback>
  static bool load_field(Inspector& f, std::string_view field_name,
                         container_type& x, IsValid& is_valid,
                         SyncValue& sync_value, SetFallback& set_fallback) {
    traits::emplace(x);
    return detail::load_field(f, field_name, traits::deref_load(x), is_valid,
                              sync_value, set_fallback);
  }
};

// -- inspection support for optional<T> ---------------------------------------

CAF_PUSH_DEPRECATED_WARNING

template <class T>
struct inspector_access<optional<T>> : optional_inspector_access<optional<T>> {
  // nop
};

CAF_POP_WARNINGS

#ifdef CAF_HAS_STD_OPTIONAL

template <class T>
struct optional_inspector_traits<std::optional<T>>
  : optional_inspector_traits_base {
  using container_type = std::optional<T>;

  using value_type = T;

  template <class... Ts>
  static void emplace(container_type& container, Ts&&... xs) {
    container.emplace(std::forward<Ts>(xs)...);
  }
};

template <class T>
struct inspector_access<std::optional<T>>
  : optional_inspector_access<std::optional<T>> {
  // nop
};

#endif

// -- inspection support for error ---------------------------------------------

template <>
struct inspector_access<std::unique_ptr<error::data>>
  : optional_inspector_access<std::unique_ptr<error::data>> {
  // nop
};

// -- inspection support for std::byte -----------------------------------------

template <>
struct inspector_access<std::byte> : inspector_access_base<std::byte> {
  template <class Inspector>
  [[nodiscard]] static bool apply(Inspector& f, std::byte& x) {
    using integer_type = std::underlying_type_t<std::byte>;
    auto get = [&x] { return static_cast<integer_type>(x); };
    auto set = [&x](integer_type val) { x = static_cast<std::byte>(val); };
    return f.apply(get, set);
  }
};

// -- inspection support for variant<Ts...> ------------------------------------

template <class T>
struct variant_inspector_traits;

template <class... Ts>
struct variant_inspector_traits<variant<Ts...>> {
  static_assert(
    (has_type_id_v<Ts> && ...),
    "inspectors requires that each type in a variant has a type_id");

  using value_type = variant<Ts...>;

  static constexpr type_id_t allowed_types[] = {type_id_v<Ts>...};

  static auto type_index(const value_type& x) {
    return x.index();
  }
  template <class F, class Value>
  static auto visit(F&& f, Value&& x) {
    return caf::visit(std::forward<F>(f), std::forward<Value>(x));
  }

  template <class U>
  static auto assign(value_type& x, U&& value) {
    x = std::forward<U>(value);
  }

  template <class F>
  static bool load(type_id_t, F&, detail::type_list<>) {
    return false;
  }

  template <class F, class U, class... Us>
  static bool
  load(type_id_t type, F& continuation, detail::type_list<U, Us...>) {
    if (type_id_v<U> == type) {
      auto tmp = U{};
      continuation(tmp);
      return true;
    }
    return load(type, continuation, detail::type_list<Us...>{});
  }

  template <class F>
  static bool load(type_id_t type, F continuation) {
    return load(type, continuation, detail::type_list<Ts...>{});
  }
};

template <class T>
struct variant_inspector_access {
  using value_type = T;

  using traits = variant_inspector_traits<T>;

  template <class Inspector>
  [[nodiscard]] static bool apply(Inspector& f, value_type& x) {
    return f.object(x).fields(f.field("value", x));
  }

  template <class Inspector>
<<<<<<< HEAD
  static bool save_field(Inspector& f, string_view field_name, value_type& x) {
=======
  [[deprecated("use apply instead")]] static bool
  apply_object(Inspector& f, T& x) {
    return apply(f, x);
  }

  template <class Inspector>
  [[deprecated("use apply instead")]] static bool
  apply_value(Inspector& f, T& x) {
    return apply(f, x);
  }

  template <class Inspector>
  static bool
  save_field(Inspector& f, std::string_view field_name, value_type& x) {
>>>>>>> 782334e7
    auto g = [&f](auto& y) { return detail::save(f, y); };
    return f.begin_field(field_name, make_span(traits::allowed_types),
                         traits::type_index(x)) //
           && traits::visit(g, x)               //
           && f.end_field();
  }

  template <class Inspector, class IsPresent, class Get>
  static bool save_field(Inspector& f, std::string_view field_name,
                         IsPresent& is_present, Get& get) {
    auto allowed_types = make_span(traits::allowed_types);
    if (is_present()) {
      auto&& x = get();
      auto g = [&f](auto& y) { return detail::save(f, y); };
      return f.begin_field(field_name, true, allowed_types,
                           traits::type_index(x)) //
             && traits::visit(g, x)               //
             && f.end_field();
    }
    return f.begin_field(field_name, false, allowed_types, 0) //
           && f.end_field();
  }

  template <class Inspector>
  static bool load_variant_value(Inspector& f, std::string_view field_name,
                                 value_type& x, type_id_t runtime_type) {
    auto res = false;
    auto type_found = traits::load(runtime_type, [&](auto& tmp) {
      if (!detail::load(f, tmp))
        return;
      traits::assign(x, std::move(tmp));
      res = true;
      return;
    });
    if (!type_found)
      f.emplace_error(sec::invalid_field_type, std::string{field_name});
    return res;
  }

  template <class Inspector, class IsValid, class SyncValue>
  static bool load_field(Inspector& f, std::string_view field_name,
                         value_type& x, IsValid& is_valid,
                         SyncValue& sync_value) {
    size_t type_index = std::numeric_limits<size_t>::max();
    auto allowed_types = make_span(traits::allowed_types);
    if (!f.begin_field(field_name, allowed_types, type_index))
      return false;
    if (type_index >= allowed_types.size()) {
      f.emplace_error(sec::invalid_field_type, std::string{field_name});
      return false;
    }
    auto runtime_type = allowed_types[type_index];
    if (!load_variant_value(f, field_name, x, runtime_type))
      return false;
    if (!is_valid(x)) {
      f.emplace_error(sec::field_invariant_check_failed,
                      std::string{field_name});
      return false;
    }
    if (!sync_value()) {
      if (!f.get_error())
        f.emplace_error(sec::field_value_synchronization_failed,
                        std::string{field_name});
      return false;
    }
    return f.end_field();
  }

  template <class Inspector, class IsValid, class SyncValue, class SetFallback>
  static bool load_field(Inspector& f, std::string_view field_name,
                         value_type& x, IsValid& is_valid,
                         SyncValue& sync_value, SetFallback& set_fallback) {
    bool is_present = false;
    auto allowed_types = make_span(traits::allowed_types);
    size_t type_index = std::numeric_limits<size_t>::max();
    if (!f.begin_field(field_name, is_present, allowed_types, type_index))
      return false;
    if (is_present) {
      if (type_index >= allowed_types.size()) {
        f.emplace_error(sec::invalid_field_type, std::string{field_name});
        return false;
      }
      auto runtime_type = allowed_types[type_index];
      if (!load_variant_value(f, field_name, x, runtime_type))
        return false;
      if (!is_valid(x)) {
        f.emplace_error(sec::field_invariant_check_failed,
                        std::string{field_name});
        return false;
      }
      if (!sync_value()) {
        if (!f.get_error())
          f.emplace_error(sec::field_value_synchronization_failed,
                          std::string{field_name});
        return false;
      }
    } else {
      set_fallback();
    }
    return f.end_field();
  }
};

template <class... Ts>
struct inspector_access<variant<Ts...>>
  : variant_inspector_access<variant<Ts...>> {
  // nop
};

#ifdef CAF_HAS_STD_VARIANT

template <class... Ts>
struct variant_inspector_traits<std::variant<Ts...>> {
  static_assert(
    (has_type_id_v<Ts> && ...),
    "inspectors requires that each type in a variant has a type_id");

  using value_type = std::variant<Ts...>;

  static constexpr type_id_t allowed_types[] = {type_id_v<Ts>...};

  static auto type_index(const value_type& x) {
    return x.index();
  }

  template <class F, class Value>
  static auto visit(F&& f, Value&& x) {
    return std::visit(std::forward<F>(f), std::forward<Value>(x));
  }

  template <class U>
  static auto assign(value_type& x, U&& value) {
    x = std::forward<U>(value);
  }

  template <class F>
  static bool load(type_id_t, F&, detail::type_list<>) {
    return false;
  }

  template <class F, class U, class... Us>
  static bool
  load(type_id_t type, F& continuation, detail::type_list<U, Us...>) {
    if (type_id_v<U> == type) {
      auto tmp = U{};
      continuation(tmp);
      return true;
    }
    return load(type, continuation, detail::type_list<Us...>{});
  }

  template <class F>
  static bool load(type_id_t type, F continuation) {
    return load(type, continuation, detail::type_list<Ts...>{});
  }
};

template <class... Ts>
struct inspector_access<std::variant<Ts...>>
  : variant_inspector_access<std::variant<Ts...>> {
  // nop
};

#endif

// -- inspection support for std::chrono types ---------------------------------

template <class Rep, class Period>
struct inspector_access<std::chrono::duration<Rep, Period>>
  : inspector_access_base<std::chrono::duration<Rep, Period>> {
  using value_type = std::chrono::duration<Rep, Period>;

  template <class Inspector>
  static bool apply(Inspector& f, value_type& x) {
    if (f.has_human_readable_format()) {
      auto get = [&x] {
        std::string str;
        detail::print(str, x);
        return str;
      };
      auto set = [&x](std::string str) {
        auto err = detail::parse(str, x);
        return !err;
      };
      return f.apply(get, set);
    } else {
      auto get = [&x] { return x.count(); };
      auto set = [&x](Rep value) {
        x = std::chrono::duration<Rep, Period>{value};
        return true;
      };
      return f.apply(get, set);
    }
  }
};

template <class Duration>
struct inspector_access<
  std::chrono::time_point<std::chrono::system_clock, Duration>>
  : inspector_access_base<
      std::chrono::time_point<std::chrono::system_clock, Duration>> {
  using value_type
    = std::chrono::time_point<std::chrono::system_clock, Duration>;

  template <class Inspector>
  static bool apply(Inspector& f, value_type& x) {
    if (f.has_human_readable_format()) {
      auto get = [&x] {
        std::string str;
        detail::print(str, x);
        return str;
      };
      auto set = [&x](std::string str) { return detail::parse(str, x); };
      return f.apply(get, set);
    } else {
      using rep_type = typename Duration::rep;
      auto get = [&x] { return x.time_since_epoch().count(); };
      auto set = [&x](rep_type value) {
        x = value_type{Duration{value}};
        return true;
      };
      return f.apply(get, set);
    }
  }
};

} // namespace caf<|MERGE_RESOLUTION|>--- conflicted
+++ resolved
@@ -294,7 +294,6 @@
 
 // -- inspection support for optional values -----------------------------------
 
-<<<<<<< HEAD
 struct optional_inspector_traits_base {
   template <class T>
   static auto& deref_load(T& x) {
@@ -306,9 +305,8 @@
     return *x;
   }
 };
-=======
+
 CAF_PUSH_DEPRECATED_WARNING
->>>>>>> 782334e7
 
 template <class T>
 struct optional_inspector_traits;
@@ -551,24 +549,8 @@
   }
 
   template <class Inspector>
-<<<<<<< HEAD
-  static bool save_field(Inspector& f, string_view field_name, value_type& x) {
-=======
-  [[deprecated("use apply instead")]] static bool
-  apply_object(Inspector& f, T& x) {
-    return apply(f, x);
-  }
-
-  template <class Inspector>
-  [[deprecated("use apply instead")]] static bool
-  apply_value(Inspector& f, T& x) {
-    return apply(f, x);
-  }
-
-  template <class Inspector>
   static bool
   save_field(Inspector& f, std::string_view field_name, value_type& x) {
->>>>>>> 782334e7
     auto g = [&f](auto& y) { return detail::save(f, y); };
     return f.begin_field(field_name, make_span(traits::allowed_types),
                          traits::type_index(x)) //
