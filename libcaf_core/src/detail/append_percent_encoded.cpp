--- conflicted
+++ resolved
@@ -54,11 +54,7 @@
       case ';':
       case '=':
         str += '%';
-<<<<<<< HEAD
-        append_hex(str, reinterpret_cast<byte*>(&ch), 1);
-=======
         append_hex(str, ch);
->>>>>>> 5310fbaf
         break;
       default:
         str += ch;
