// This file is part of CAF, the C++ Actor Framework. See the file LICENSE in
// the main distribution directory for license terms and copyright or visit
// https://github.com/actor-framework/actor-framework/blob/master/LICENSE.

#define CAF_SUITE ipv4_address

#include "caf/ipv4_address.hpp"

#include "core-test.hpp"

#include "caf/detail/network_order.hpp"

using caf::detail::to_network_order;

using namespace caf;

namespace {

const auto addr = make_ipv4_address;

} // namespace

CAF_TEST(constructing) {
  auto localhost = addr(127, 0, 0, 1);
  CHECK_EQ(localhost.bits(), to_network_order(0x7F000001u));
  ipv4_address zero;
  CHECK_EQ(zero.bits(), 0u);
}

CAF_TEST(to string) {
  CHECK_EQ(to_string(addr(255, 255, 255, 255)), "255.255.255.255");
}

CAF_TEST(from string - valid inputs) {
  auto from_string = [](std::string_view str) -> expected<ipv4_address> {
    ipv4_address result;
    if (auto err = parse(str, result))
      return err;
    return result;
  };
  CHECK_EQ(from_string("136.12.12.12"), addr(136, 12, 12, 12));
  CHECK_EQ(from_string("255.255.255.255"), addr(255, 255, 255, 255));
}

CAF_TEST(from string - invalid inputs) {
  auto should_fail = [](std::string_view str) {
    ipv4_address result;
    auto err = parse(str, result);
    if (!err)
      CAF_ERROR("error while parsing "
                << str << ", expected an error but got: " << to_string(result));
  };
  should_fail("256.12.12.12");
  should_fail("1136.12.12.12");
  should_fail("1137.12.12.12");
  should_fail("1279.12.12.12");
  should_fail("1280.12.12.12");
}

CAF_TEST(properties) {
  CHECK_EQ(addr(127, 0, 0, 1).is_loopback(), true);
  CHECK_EQ(addr(127, 0, 0, 254).is_loopback(), true);
  CHECK_EQ(addr(127, 0, 1, 1).is_loopback(), true);
  CHECK_EQ(addr(128, 0, 0, 1).is_loopback(), false);
  // Checks multicast according to BCP 51, Section 3.
  CHECK_EQ(addr(223, 255, 255, 255).is_multicast(), false);
  // 224.0.0.0 - 224.0.0.255       (/24)      Local Network Control Block
  CHECK_EQ(addr(224, 0, 0, 1).is_multicast(), true);
  CHECK_EQ(addr(224, 0, 0, 255).is_multicast(), true);
  // 224.0.1.0 - 224.0.1.255       (/24)      Internetwork Control Block
  CHECK_EQ(addr(224, 0, 1, 0).is_multicast(), true);
  CHECK_EQ(addr(224, 0, 1, 255).is_multicast(), true);
  // 224.0.2.0 - 224.0.255.255     (65024)    AD-HOC Block I
  CHECK_EQ(addr(224, 0, 2, 0).is_multicast(), true);
  CHECK_EQ(addr(224, 0, 255, 255).is_multicast(), true);
  // 224.1.0.0 - 224.1.255.255     (/16)      RESERVED
  CHECK_EQ(addr(224, 1, 0, 0).is_multicast(), true);
  CHECK_EQ(addr(224, 1, 255, 255).is_multicast(), true);
  // 224.2.0.0 - 224.2.255.255     (/16)      SDP/SAP Block
  CHECK_EQ(addr(224, 2, 0, 0).is_multicast(), true);
  CHECK_EQ(addr(224, 2, 255, 255).is_multicast(), true);
  // 224.3.0.0 - 224.4.255.255     (2 /16s)   AD-HOC Block II
  CHECK_EQ(addr(224, 3, 0, 0).is_multicast(), true);
  CHECK_EQ(addr(224, 4, 255, 255).is_multicast(), true);
  // 224.5.0.0 - 224.255.255.255   (251 /16s) RESERVED
  CHECK_EQ(addr(224, 5, 0, 0).is_multicast(), true);
  CHECK_EQ(addr(224, 255, 255, 255).is_multicast(), true);
  // 225.0.0.0 - 231.255.255.255   (7 /8s)    RESERVED
  CHECK_EQ(addr(225, 0, 0, 0).is_multicast(), true);
  CHECK_EQ(addr(231, 255, 255, 255).is_multicast(), true);
  // 232.0.0.0 - 232.255.255.255   (/8)       Source-Specific Multicast Block
  CHECK_EQ(addr(232, 0, 0, 0).is_multicast(), true);
  CHECK_EQ(addr(232, 255, 255, 255).is_multicast(), true);
  // 233.0.0.0 - 233.251.255.255   (16515072) GLOP Block
  CHECK_EQ(addr(233, 0, 0, 0).is_multicast(), true);
  CHECK_EQ(addr(233, 251, 255, 255).is_multicast(), true);
  // 233.252.0.0 - 233.255.255.255 (/14)      AD-HOC Block III
  CHECK_EQ(addr(233, 252, 0, 0).is_multicast(), true);
  CHECK_EQ(addr(233, 255, 255, 255).is_multicast(), true);
  // 234.0.0.0 - 238.255.255.255   (5 /8s)    RESERVED
  CHECK_EQ(addr(234, 0, 0, 0).is_multicast(), true);
  CHECK_EQ(addr(238, 255, 255, 255).is_multicast(), true);
  // 239.0.0.0 - 239.255.255.255   (/8)       Administratively Scoped Block
  CHECK_EQ(addr(239, 0, 0, 0).is_multicast(), true);
  CHECK_EQ(addr(239, 255, 255, 255).is_multicast(), true);
  // One above.
  CHECK_EQ(addr(240, 0, 0, 0).is_multicast(), false);
}

CAF_TEST(network addresses) {
  auto all1 = addr(255, 255, 255, 255);
  CHECK_EQ(all1.network_address(0), addr(0x00, 0x00, 0x00, 0x00));
  CHECK_EQ(all1.network_address(7), addr(0xFE, 0x00, 0x00, 0x00));
  CHECK_EQ(all1.network_address(8), addr(0xFF, 0x00, 0x00, 0x00));
  CHECK_EQ(all1.network_address(9), addr(0xFF, 0x80, 0x00, 0x00));
  CHECK_EQ(all1.network_address(31), addr(0xFF, 0xFF, 0xFF, 0xFE));
  CHECK_EQ(all1.network_address(32), addr(0xFF, 0xFF, 0xFF, 0xFF));
  CHECK_EQ(all1.network_address(33), addr(0xFF, 0xFF, 0xFF, 0xFF));
}

CAF_TEST(operators) {
<<<<<<< HEAD
  CHECK_EQ(addr(16, 0, 0, 8) & addr(255, 2, 4, 6), addr(16, 0, 0, 0));
  CHECK_EQ(addr(16, 0, 0, 8) | addr(255, 2, 4, 6), addr(255, 2, 4, 14));
  CHECK_EQ(addr(16, 0, 0, 8) ^ addr(255, 2, 4, 6), addr(239, 2, 4, 14));
=======
  CAF_CHECK_EQUAL(addr(16, 0, 0, 8) & addr(255, 2, 4, 6), addr(16, 0, 0, 0));
  CAF_CHECK_EQUAL(addr(16, 0, 0, 8) | addr(255, 2, 4, 6), addr(255, 2, 4, 14));
  CAF_CHECK_EQUAL(addr(16, 0, 0, 8) ^ addr(255, 2, 4, 6), addr(239, 2, 4, 14));
>>>>>>> 782334e7
}<|MERGE_RESOLUTION|>--- conflicted
+++ resolved
@@ -119,13 +119,7 @@
 }
 
 CAF_TEST(operators) {
-<<<<<<< HEAD
   CHECK_EQ(addr(16, 0, 0, 8) & addr(255, 2, 4, 6), addr(16, 0, 0, 0));
   CHECK_EQ(addr(16, 0, 0, 8) | addr(255, 2, 4, 6), addr(255, 2, 4, 14));
   CHECK_EQ(addr(16, 0, 0, 8) ^ addr(255, 2, 4, 6), addr(239, 2, 4, 14));
-=======
-  CAF_CHECK_EQUAL(addr(16, 0, 0, 8) & addr(255, 2, 4, 6), addr(16, 0, 0, 0));
-  CAF_CHECK_EQUAL(addr(16, 0, 0, 8) | addr(255, 2, 4, 6), addr(255, 2, 4, 14));
-  CAF_CHECK_EQUAL(addr(16, 0, 0, 8) ^ addr(255, 2, 4, 6), addr(239, 2, 4, 14));
->>>>>>> 782334e7
 }