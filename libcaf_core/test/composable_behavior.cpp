--- conflicted
+++ resolved
@@ -99,11 +99,7 @@
         for (size_t i = 0; i < n; ++i)
           out.push(counter++);
       },
-<<<<<<< HEAD
-      [](const int& counter) { return counter < 100; });
-=======
       [](const size_t& counter) { return counter < 100; });
->>>>>>> 2ee64506
   }
 };
 
