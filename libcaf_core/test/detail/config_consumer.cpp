--- conflicted
+++ resolved
@@ -66,25 +66,13 @@
   detail::config_consumer consumer{options, config};
   string_parser_state res{str.begin(), str.end()};
   detail::parser::read_config(res, consumer);
-<<<<<<< HEAD
+  CHECK(res.i == res.e);
   CHECK_EQ(res.code, pec::success);
-  CHECK_EQ(string_view(res.i, res.e), string_view());
   CHECK_EQ(get_as<bool>(config, "is_server"), true);
   CHECK_EQ(get_as<uint16_t>(config, "port"), 4242u);
   CHECK_EQ(get_as<ls>(config, "nodes"), ls({"sun", "venus"}));
   CHECK_EQ(get_as<string>(config, "logger.file-name"), "foobar.conf");
   CHECK_EQ(get_as<timespan>(config, "scheduler.timing"), timespan(2000));
-=======
-  CAF_CHECK_EQUAL(res.code, pec::success);
-  CAF_CHECK_EQUAL(std::string_view(std::addressof(*res.i),
-                                   static_cast<size_t>(res.e - res.i)),
-                  std::string_view());
-  CAF_CHECK_EQUAL(get_as<bool>(config, "is_server"), true);
-  CAF_CHECK_EQUAL(get_as<uint16_t>(config, "port"), 4242u);
-  CAF_CHECK_EQUAL(get_as<ls>(config, "nodes"), ls({"sun", "venus"}));
-  CAF_CHECK_EQUAL(get_as<string>(config, "logger.file-name"), "foobar.conf");
-  CAF_CHECK_EQUAL(get_as<timespan>(config, "scheduler.timing"), timespan(2000));
->>>>>>> 782334e7
 }
 
 CAF_TEST(simplified syntax) {
