--- conflicted
+++ resolved
@@ -120,14 +120,9 @@
     handler_->abort(err);
     cleanup();
     return err;
-<<<<<<< HEAD
-  } else if (err = handler_->start(this); err) {
+  }
+  if (auto err = handler_->start(this); err) {
     log::net::debug("failed to initialize handler: {}", err);
-=======
-  }
-  if (auto err = handler_->start(this); err) {
-    CAF_LOG_DEBUG("failed to initialize handler:" << err);
->>>>>>> c53022bc
     cleanup();
     return err;
   }
